#include "spline_AStar.hpp"
#include "bspline_utils.hpp"

#include <vector>

#include "timer.hpp"
#include "termcolor.hpp"
using namespace termcolor;

#define WITHOUT_NUMPY  // for matplotlibcpp   TODO(move from here!)
#include "matplotlibcpp.h"

#include <boost/bind.hpp>

#include <random>

#include "ros/ros.h"  //Just for debugging, to be able to use ROS_INFO...

typedef JPS::Timer MyTimer;

namespace plt = matplotlibcpp;

SplineAStar::SplineAStar(std::string basis, int num_pol, int deg_pol)
{
  // see matlab.
  // This is for the interval [0 1];

  // Mbs2mv_ << 0.18372, 0.057009, -0.01545, -0.005338,  ///////////
  //     0.70176, 0.6665738, 0.29187, 0.119851669,       ////////////
  //     0.119851669, 0.2918718, 0.66657, 0.7017652,     //////////////////
  //     -0.00533879, -0.015455, 0.0570095, 0.18372189;  //////////////////

  // Mbs2be_ << 1, 0, 0, 0,  //////////
  //     4, 4, 2, 1,         //////////
  //     1, 2, 4, 4,         //////////
  //     0, 0, 0, 1;         //////////

  // Mbs2be_ = (1 / 6.0) * Mbs2be_;

  p_ = deg_pol;
  M_ = num_pol + 2 * p_;
  N_ = M_ - p_ - 1;
  num_pol_ = num_pol;

  basisConverter basis_converter;

  if (basis == "MINVO")
  {
    // std::cout << green << bold << "A* is using MINVO" << reset << std::endl;
    M_pos_bs2basis_ = basis_converter.getMinvoPosConverters(num_pol);
    M_vel_bs2basis_ = basis_converter.getMinvoVelConverters(num_pol);
    basis_ = MINVO;
  }
  else if (basis == "BEZIER")
  {
    // std::cout << green << bold << "A* is using BEZIER" << reset << std::endl;
    M_pos_bs2basis_ = basis_converter.getBezierPosConverters(num_pol);
    M_vel_bs2basis_ = basis_converter.getBezierVelConverters(num_pol);
    basis_ = BEZIER;
  }
  else if (basis == "B_SPLINE")
  {
    // std::cout << green << bold << "A* is using B_SPLINE" << reset << std::endl;

    M_pos_bs2basis_ = basis_converter.getBSplinePosConverters(num_pol);
    M_vel_bs2basis_ = basis_converter.getBSplineVelConverters(num_pol);

    basis_ = B_SPLINE;
  }
  else
  {
    std::cout << bold << red << "Basis not implemented yet" << std::endl;
    abort();
  }

  M_pos_bs2basis_inverse_.clear();
  for (auto matrix_i : M_pos_bs2basis_)
  {
    M_pos_bs2basis_inverse_.push_back(matrix_i.inverse());
  }

  separator_solver_ = new separator::Separator();  // 0.0, 0.0, 0.0

  // Mbs2basis_inverse_ = Mbs2basis_.inverse();
}

void SplineAStar::setUp(double t_min, double t_max, const ConvexHullsOfCurves_Std& hulls)
{
  num_of_segments_ = (M_ - 2 * p_);

  num_of_obst_ = hulls.size();
  num_of_normals_ = num_of_segments_ * num_of_obst_;

  hulls_ = hulls;

  double deltaT = (t_max - t_min) / (1.0 * (M_ - 2 * p_ - 1 + 1));

  Eigen::RowVectorXd knots(M_ + 1);
  for (int i = 0; i <= p_; i++)
  {
    knots[i] = t_min;
  }

  for (int i = (p_ + 1); i <= M_ - p_ - 1; i++)
  {
    knots[i] = knots[i - 1] + deltaT;  // Assumming a uniform b-spline (internal knots are equally spaced)
  }

  for (int i = (M_ - p_); i <= M_; i++)
  {
    knots[i] = t_max;
  }

  knots_ = knots;
  std::cout << "knots_=" << knots_ << std::endl;

  // Mbs2mv_ << 182, 685, 100, -7,  //////////////////
  //     56, 640, 280, -16,         //////////////////
  //     -16, 280, 640, 56,         //////////////////
  //     -7, 100, 685, 182;
  // Mbs2mv_ = (1.0 / 960.0) * Mbs2mv_;

  // std::default_random_engine eng{ static_cast<long unsigned int>(time(0)) };
  // double delta = 0.0;
  // std::uniform_real_distribution<> disx(1 - delta, 1 + delta);
  // std::uniform_real_distribution<> disy(1 - delta, 1 + delta);
  // std::uniform_real_distribution<> disz(1 - delta, 1 + delta);
  // epsilons_ << disx(eng), disy(eng), disz(eng);

  // std::cout << bold << red << "EPSILONS= " << epsilons_.transpose() << reset << std::endl;

  // computeInverses();
}

SplineAStar::~SplineAStar()
{
}

int SplineAStar::getNumOfLPsRun()
{
  return num_of_LPs_run_;
}

void SplineAStar::setVisual(bool visual)
{
  visual_ = visual;
}

void SplineAStar::getBestTrajFound(trajectory& best_traj_found)
{
  std::cout << "******************BEST_TRAJ_FOUND**************" << std::endl;
  trajectory traj;
  PieceWisePol pwp;
  CPs2TrajAndPwp(result_, best_traj_found, pwp, N_, p_, num_pol_, knots_, 0.1);  // Last number is the resolution
}

void SplineAStar::getEdgesConvexHulls(faster_types::Edges& edges_convex_hulls)
{
  Eigen::Matrix<double, 3, 4> last4Cps;
  Eigen::Matrix<double, 3, 4> last4Cps_new_basis;

  for (int i = 3; i < result_.size(); i++)
  {
    last4Cps.col(0) = result_[i - 3];
    last4Cps.col(1) = result_[i - 2];
    last4Cps.col(2) = result_[i - 1];
    last4Cps.col(3) = result_[i];

    int interval = i - 3;

    last4Cps_new_basis = transformBSpline2otherBasis(last4Cps, interval);

    for (int j = 0; j < 4; j++)
    {  // For every point in the convex hull
      faster_types::Edge edge;
      edge.first = last4Cps_new_basis.col(j);
      for (int i = 0; i < 4; i++)
      {  // generate an edge from that point j to the other points i!=j
        if (i == j)
        {
          continue;
        }
        else
        {
          edge.second = last4Cps_new_basis.col(i);
          edges_convex_hulls.push_back(edge);
        }
      }
    }
  }
}

void SplineAStar::getAllTrajsFound(std::vector<trajectory>& all_trajs_found)
{
  all_trajs_found.clear();

  for (auto node : expanded_valid_nodes_)
  {
    // std::cout << "using expanded_node= " << node.qi.transpose() << std::endl;

    std::vector<Eigen::Vector3d> cps;

    Node* tmp = &node;

    while (tmp != NULL)
    {
      cps.push_back(Eigen::Vector3d(tmp->qi.x(), tmp->qi.y(), tmp->qi.z()));
      tmp = tmp->previous;
    }

    cps.push_back(q1_);
    cps.push_back(q0_);  // cps = [....q4 q3 q2 q1 q0}

    std::reverse(std::begin(cps), std::end(cps));  // cps=[q0 q1 q2 q3 q4 ...]

    trajectory traj;
    PieceWisePol pwp;
    CPs2TrajAndPwp(cps, traj, pwp, N_, p_, num_pol_, knots_, 0.01);  // Last number is the resolution

    all_trajs_found.push_back(traj);
  }
}

// void SplineAStar::setBasisUsedForCollision(int basis)
// {

// }

void SplineAStar::setBBoxSearch(double x, double y, double z)
{
  bbox_x_ = x;
  bbox_y_ = y;
  bbox_z_ = z;
}

void SplineAStar::setMaxValuesAndSamples(Eigen::Vector3d& v_max, Eigen::Vector3d& a_max, int num_samples_x,
                                         int num_samples_y, int num_samples_z, double fraction_voxel_size)
{
  all_combinations_.clear();
  indexes_samples_x_.clear();
  indexes_samples_y_.clear();
  indexes_samples_z_.clear();

  v_max_ = v_max;
  a_max_ = a_max;

  // ensure they are odd numbers (so that vx=0 is included in the samples)
  num_samples_x_ = (num_samples_x % 2 == 0) ? ceil(num_samples_x) : num_samples_x;
  num_samples_y_ = (num_samples_y % 2 == 0) ? ceil(num_samples_y) : num_samples_y;
  num_samples_z_ = (num_samples_z % 2 == 0) ? ceil(num_samples_z) : num_samples_z;

  ////////////

  for (int i = 0; i < num_samples_x; i++)
  {
    indexes_samples_x_.push_back(i);
  }

  for (int i = 0; i < num_samples_y; i++)
  {
    indexes_samples_y_.push_back(i);
  }

  for (int i = 0; i < num_samples_z; i++)
  {
    indexes_samples_z_.push_back(i);
  }

  for (int jx : indexes_samples_x_)
  {
    for (int jy : indexes_samples_y_)
    {
      for (int jz : indexes_samples_z_)
      {
        // std::cout << "Pushing combination " << jx << ", " << jy << ", " << jz << std::endl;
        all_combinations_.push_back(std::tuple<int, int, int>(jx, jy, jz));
      }
    }
  }

  unsigned seed = std::chrono::system_clock::now().time_since_epoch().count();
  shuffle(all_combinations_.begin(), all_combinations_.end(), std::default_random_engine(seed));

  double min_voxel_size;
  double max_voxel_size;
  computeLimitsVoxelSize(min_voxel_size, max_voxel_size);

  // voxel_size_ = std::max(voxel_size_, min_voxel_size);
  // voxel_size_ = std::min(voxel_size, max_voxel_size);

  // Ensure  fraction_voxel_size is in [0,1]
  fraction_voxel_size = (fraction_voxel_size > 1) ? 1 : fraction_voxel_size;
  fraction_voxel_size = (fraction_voxel_size < 0) ? 0 : fraction_voxel_size;

  voxel_size_ = min_voxel_size + fraction_voxel_size * (max_voxel_size - min_voxel_size);

  orig_ = q2_ - Eigen::Vector3d(bbox_x_ / 2.0, bbox_y_ / 2.0, bbox_z_ / 2.0);
}

void SplineAStar::setXYZMinMaxAndRa(double x_min, double x_max, double y_min, double y_max, double z_min, double z_max,
                                    double Ra)
{
  x_min_ = x_min;
  x_max_ = x_max;

  y_min_ = y_min;
  y_max_ = y_max;

  z_min_ = z_min;
  z_max_ = z_max;
  Ra_ = Ra;
}

void SplineAStar::setBias(double bias)
{
  bias_ = bias;
}

void SplineAStar::setGoal(Eigen::Vector3d& goal)
{
  goal_ = goal;
}

void SplineAStar::setRunTime(double max_runtime)
{
  max_runtime_ = max_runtime;
}
void SplineAStar::setGoalSize(double goal_size)
{
  goal_size_ = goal_size;
}

// returns the minimum voxel_size needed (if bigger, all the neighbous from q2_ are inside the voxel of q2_)
// min_voxel_size: if voxel_size < min_voxel_size, all the neighbous from q2_ will be expanded correctly
// max_voxel_size: if voxel_size > max_voxel_size, there will be no nodes expanded from q2_ (they are on the same cell
// as q2_)

void SplineAStar::computeLimitsVoxelSize(double& min_voxel_size, double& max_voxel_size)
{
  int i = 2;
  double constraint_xL, constraint_xU, constraint_yL, constraint_yU, constraint_zL, constraint_zU;

  // std::cout << "Computing upper and lower, qiM1=" << q1_.transpose() << ", and qi=" << q2_.transpose() << std::endl;

  computeUpperAndLowerConstraints(i, q0_, q1_, q2_, constraint_xL, constraint_xU, constraint_yL, constraint_yU,
                                  constraint_zL, constraint_zU);

  /*  std::cout << "constraint_xL= " << constraint_xL << std::endl;
    std::cout << "constraint_xU= " << constraint_xU << std::endl;

    std::cout << "constraint_yL= " << constraint_yL << std::endl;
    std::cout << "constraint_yU= " << constraint_yU << std::endl;

    std::cout << "constraint_zL= " << constraint_zL << std::endl;
    std::cout << "constraint_zU= " << constraint_zU << std::endl;*/

  min_voxel_size = std::numeric_limits<double>::max();
  max_voxel_size = std::numeric_limits<double>::min();

  Eigen::Vector3d neighbor_of_q2;

  for (int jx : indexes_samples_x_)
  {
    for (int jy : indexes_samples_y_)
    {
      for (int jz : indexes_samples_z_)
      {
        // sample a velocity
        Eigen::Vector3d vi;
        vi << constraint_xL + jx * ((constraint_xU - constraint_xL) / (num_samples_x_ - 1)),  /////////
            constraint_yL + jy * ((constraint_yU - constraint_yL) / (num_samples_y_ - 1)),    /////////
            constraint_zL + jz * ((constraint_zU - constraint_zL) / (num_samples_z_ - 1));    /////////

        if (vi.norm() < 0.000001)  // remove the cases where vi is very small
        {
          continue;
        }

        //  std::cout << "vx= " << vi.x() << ", vy= " << vi.y() << ", vz= " << vi.z() << std::endl;
        //  std::cout << "(neighbor_of_q2 - q2_).norm()= " << (neighbor_of_q2 - q2_).norm() << std::endl;

        neighbor_of_q2 = (knots_(i + p_ + 1) - knots_(i + 1)) * vi / (1.0 * p_) + q2_;

        min_voxel_size = std::min(min_voxel_size, (neighbor_of_q2 - q2_).norm());
        max_voxel_size = std::max(max_voxel_size, (neighbor_of_q2 - q2_).norm());
      }
    }
  }

  /*  Eigen::Vector3d vi;

    vi << constraint_xU, constraint_yU, constraint_zU;
    Eigen::Vector3d neighbor_of_q2_U = (knots_(i + p_ + 1) - knots_(i + 1)) * vi / (1.0 * p_) + q2_;

    vi << constraint_xL, constraint_yL, constraint_zL;
    Eigen::Vector3d neighbor_of_q2_L = (knots_(i + p_ + 1) - knots_(i + 1)) * vi / (1.0 * p_) + q2_;

    max_voxel_size = std::max((neighbor_of_q2_L - q2_).norm(), (neighbor_of_q2_U - q2_).norm());*/

  /*  return 1.001 * std::max((neighbor_of_q2_L - q2_).norm(), (neighbor_of_q2_U - q2_).norm());

    return min_voxel_size;*/
}

// Compute the lower and upper bounds on the velocity based on the velocity and acceleration constraints
// return false if any of the intervals, the lower bound is > the upper bound
bool SplineAStar::computeUpperAndLowerConstraints(const int i, const Eigen::Vector3d& qiM2, const Eigen::Vector3d& qiM1,
                                                  const Eigen::Vector3d& qi, double& constraint_xL,
                                                  double& constraint_xU, double& constraint_yL, double& constraint_yU,
                                                  double& constraint_zL, double& constraint_zU)
{
  // std::cout << "In computeUpperAndLowerConstraints " << std::endl;

  Eigen::Vector3d viM2 = p_ * (qiM1 - qiM2) / (knots_(i - 1 + p_) - knots_(i - 1));  // velocity_{current.index -2}
  Eigen::Vector3d viM1 = p_ * (qi - qiM1) / (knots_(i + p_) - knots_(i));            // velocity_{current.index -1}

  // Eigen::Matrix<double, 3, 3> M_interv = M_vel_bs2basis_[i - 2];
  // Eigen::Matrix<double, 3, 2> Vbs_firstblock;
  // Vbs_firstblock.block(0, 0, 3, 1) = viM2;
  // Vbs_firstblock.block(0, 1, 3, 1) = viM1;
  // Eigen::Matrix<double, 3, 3> tmp = Vbs_firstblock * M_interv.block(0, 0, 2, 3);

  // std::cout << bold << "***************************" << reset << std::endl;

  // std::cout << "viM2= " << viM2.transpose() << std::endl;
  // std::cout << "viM1= " << viM1.transpose() << std::endl;
  // std::cout << "Vbs_firstblock= " << Vbs_firstblock << std::endl;
  // std::cout << "M_interv.block(0, 0, 2, 3)= \n" << M_interv.block(0, 0, 2, 3) << std::endl;
  // std::cout << " tmp is " << std::endl;
  // std::cout << tmp << std::endl;

  // double vi_x_lower_bound = -std::numeric_limits<double>::max();
  // double vi_x_upper_bound = std::numeric_limits<double>::max();

  // double vi_y_lower_bound = -std::numeric_limits<double>::max();
  // double vi_y_upper_bound = std::numeric_limits<double>::max();

  // double vi_z_lower_bound = -std::numeric_limits<double>::max();
  // double vi_z_upper_bound = std::numeric_limits<double>::max();

  // // For x
  // for (int j = 0; j < 3; j++)  // For the three velocity control points
  // {
  //   std::cout << "_________" << std::endl;
  //   double vi_bound1 = (v_max_.x() - tmp(0, j)) / M_interv(2, j);
  //   double vi_bound2 = (-v_max_.x() - tmp(0, j)) / M_interv(2, j);
  //   std::cout << "v_max_.x()= " << v_max_.x() << std::endl;
  //   std::cout << "tmp(0, j)= " << tmp(0, j) << std::endl;
  //   std::cout << "Mvel_bs2basis_(2, j)= " << M_interv(2, j) << std::endl;
  //   std::cout << "vi_bound1= " << vi_bound1 << std::endl;
  //   std::cout << "vi_bound2= " << vi_bound2 << std::endl;
  //   vi_x_lower_bound = std::max(std::min(vi_bound1, vi_bound2), vi_x_lower_bound);
  //   vi_x_upper_bound = std::min(std::max(vi_bound1, vi_bound2), vi_x_upper_bound);
  //   std::cout << "vi_x_lower_bound= " << vi_x_lower_bound << std::endl;
  //   std::cout << "vi_x_upper_bound= " << vi_x_upper_bound << std::endl;
  // }

  // std::cout << "vi_x_lower_bound= " << vi_x_lower_bound << ", vi_x_upper_bound" << vi_x_upper_bound << std::endl;

  // // For y
  // for (int j = 0; j < 3; j++)  // For the three velocity control points
  // {
  //   double vi_bound1 = (v_max_.y() - tmp(1, j)) / M_interv(2, j);
  //   double vi_bound2 = (-v_max_.y() - tmp(1, j)) / M_interv(2, j);
  //   vi_y_lower_bound = std::max(std::min(vi_bound1, vi_bound2), vi_x_lower_bound);
  //   vi_y_upper_bound = std::min(std::max(vi_bound1, vi_bound2), vi_x_upper_bound);
  // }

  // std::cout << "vi_y_lower_bound= " << vi_y_lower_bound << std::endl;
  // std::cout << "vi_y_upper_bound= " << vi_y_upper_bound << std::endl;

  // // For z
  // for (int j = 0; j < 3; j++)  // For the three velocity control points
  // {
  //   double vi_bound1 = (v_max_.z() - tmp(2, j)) / M_interv(2, j);
  //   double vi_bound2 = (-v_max_.z() - tmp(2, j)) / M_interv(2, j);
  //   vi_z_lower_bound = std::max(std::min(vi_bound1, vi_bound2), vi_x_lower_bound);
  //   vi_z_upper_bound = std::min(std::max(vi_bound1, vi_bound2), vi_x_upper_bound);
  // }

  double d = (knots_(i + p_) - knots_(i + 1)) / (1.0 * (p_ - 1));

  // // // |vi - viM1|<=a_max_*d
  // // //  <=>
  // // // (vi - viM1)<=a_max_*d   AND   (vi - viM1)>=-a_max_*d
  // // //  <=>
  // // //  vi<=a_max_*d + viM1   AND     vi>=-a_max_*d + viM1

  Eigen::Vector3d max_vel = a_max_ * d + viM1;   // this is to ensure that aiM1 is inside the bounds
  Eigen::Vector3d min_vel = -a_max_ * d + viM1;  // this is to ensure that aiM1 is inside the bounds

  // constraint_xL = std::max(vi_x_lower_bound, min_vel.x());  // lower bound
  // constraint_xU = std::min(vi_x_upper_bound, max_vel.x());  // upper bound

  // constraint_yL = std::max(vi_y_lower_bound, min_vel.y());  // lower bound
  // constraint_yU = std::min(vi_y_upper_bound, max_vel.y());  // upper bound

  // constraint_zL = std::max(vi_z_lower_bound, min_vel.z());  // lower bound
  // constraint_zU = std::min(vi_z_upper_bound, max_vel.z());  // upper bound

  constraint_xL = std::max(-v_max_.x(), min_vel.x());  // lower bound
  constraint_xU = std::min(v_max_.x(), max_vel.x());   // upper bound

  constraint_yL = std::max(-v_max_.y(), min_vel.y());  // lower bound
  constraint_yU = std::min(v_max_.y(), max_vel.y());   // upper bound

  constraint_zL = std::max(-v_max_.z(), min_vel.z());  // lower bound
  constraint_zU = std::min(v_max_.z(), max_vel.z());   // upper bound

  // std::cout << "i " << i << std::endl;
  // std::cout << "Checking for acceleration " << i - 1 << std::endl;

  // Now, if i==(N_-3), I need to impose also the constraint aNm3 \in [-amax,amax]
  if (i == (N_ - 3))
  {
    Eigen::Vector3d vNm2(0.0, 0.0, 0.0);  // Due to the stop condition

    double c = (knots_(N_ - 3 + p_ + 1) - knots_(N_ - 3 + 2)) / (p_ - 1);

    Eigen::Vector3d vNm3_max = vNm2 + c * a_max_;
    Eigen::Vector3d vNm3_min = vNm2 - c * a_max_;

    // std::cout << "Before: " << constraint_xL << " --> " << constraint_xU << std::endl;

    // std::cout << "vNm3_min.x()=: " << vNm3_min.x() << std::endl;
    // std::cout << "constraint_xL=: " << constraint_xL << std::endl;

    constraint_xL = std::max(vNm3_min.x(), constraint_xL);  // lower bound
    constraint_xU = std::min(vNm3_max.x(), constraint_xU);  // upper bound

    constraint_yL = std::max(vNm3_min.y(), constraint_yL);  // lower bound
    constraint_yU = std::min(vNm3_max.y(), constraint_yU);  // upper bound

    constraint_zL = std::max(vNm3_min.z(), constraint_zL);  // lower bound
    constraint_zU = std::min(vNm3_max.z(), constraint_zU);  // upper bound

    // std::cout << "vNm3=v4 in" << constraint_xL << " --> " << constraint_xU << std::endl;
  }

  // if (constraint_xL > constraint_xU)
  // {
  //   std::cout << red << "there is sth wrong, constraint_xL > constraint_xU" << reset << std::endl;
  //   std::cout << "constraint_xL= " << constraint_xL << std::endl;
  //   std::cout << "constraint_xU= " << constraint_xU << std::endl;

  //   abort();
  // }

  if (constraint_xL > constraint_xU || constraint_yL > constraint_yU || constraint_zL > constraint_zU)
  {  // can happen when i==(N_-3), but never happens when i<(N_-3)
    return false;
  }
  else
  {
    return true;  // constraint_xL<=constraint_xU (same with other axes)
  }

  // if (neighbor.index == (N_ - 2))
  // {  // Check that aNm2 is satisfied

  //   Eigen::Vector3d vNm1(0.0, 0.0, 0.0);  // Due to the stop condition
  //   Eigen::Vector3d vNm2 = vi;
  //   Eigen::Vector3d aNm2 = (p_ - 1) * (vNm1 - vNm2) / (knots_(N_ - 2 + p_ + 1) - knots_(N_ - 2 + 2));

  //   if ((aNm2.array() > a_max_.array()).any() || (aNm2.array() < -a_max_.array()).any())
  //   {
  //     continue;
  //   }
  // }

  /*  std::cout << "constraint_xL= " << constraint_xL << std::endl;
    std::cout << "constraint_xU= " << constraint_xU << std::endl;

    std::cout << "constraint_yL= " << constraint_yL << std::endl;
    std::cout << "constraint_yU= " << constraint_yU << std::endl;

    std::cout << "constraint_zL= " << constraint_zL << std::endl;
    std::cout << "constraint_zU= " << constraint_zU << std::endl;*/
}

void SplineAStar::computeInverses()
{
  Ainverses_.clear();
  Ainverses_.push_back(Eigen::MatrixXd::Zero(1, 1));  // dimension 0
  Ainverses_.push_back(Eigen::MatrixXd::Zero(1, 1));  // dimension 1
  Ainverses_.push_back(Eigen::MatrixXd::Zero(2, 2));  // dimension 2
  for (int dim = 3; dim < N_; dim++)
  {
    Eigen::MatrixXd A = 12 * Eigen::MatrixXd::Identity(dim, dim);
    Eigen::Matrix<double, -1, 1> tmp1 = -8 * Eigen::MatrixXd::Ones(dim - 1, 1);
    Eigen::Matrix<double, -1, 1> tmp2 = 2 * Eigen::MatrixXd::Ones(dim - 2, 1);
    A.diagonal(1) = tmp1;
    A.diagonal(-1) = tmp1;
    A.diagonal(2) = tmp2;
    A.diagonal(-2) = tmp2;

    Ainverses_.push_back(A.inverse());
  }
}

void SplineAStar::setq0q1q2(Eigen::Vector3d& q0, Eigen::Vector3d& q1, Eigen::Vector3d& q2)
{
  q0_ = q0;
  q1_ = q1;
  q2_ = q2;
}

double SplineAStar::h(Node& node)
{
  // See Notebook mathematica
  /*  int dim_var = N_ - node.index;

    Eigen::Matrix<double, -1, 1> b = Eigen::MatrixXd::Zero(dim_var, 1);

    double heuristics = 0;

    for (int coord = 0; coord < 3; coord++)  // separation in the three coordinates
    {
      double qi = node.qi(coord);
      double qiM1;

      if (node.index == 2)
      {
        qiM1 = q1_(coord);
      }
      else
      {
        qiM1 = node.previous->qi(coord);
      }

      double goal = goal_(coord);

      b(0, 0) = 2 * (qiM1 - 4 * qi);

      // See mathematica notebook
      if (dim_var == 3)
      {
        b(1, 0) = 2 * qi + 2 * goal;
      }
      else
      {
        b(1, 0) = 2 * qi;
        b(b.size() - 2, 0) = 2 * goal;
      }
      b(b.size() - 1, 0) = -6 * goal;
      // std::cout << "Going to compute coordinates now3" << std::endl;
      double c = qiM1 * qiM1 - 4 * qiM1 * qi + 5 * qi * qi + 2 * goal * goal;

      heuristics = heuristics + (-0.5 * b.transpose() * Ainverses_[dim_var] * b + c);
    }*/

  double heuristics = (node.qi - goal_).norm();  // hack
  // Eigen::Vector3d deltas2 = (node.qi - goal_).array().square();  //[Deltax^2  Deltay^2  Deltaz^2]''
  // double heuristics = sqrt(epsilons_.dot(deltas2));              // hack
  return heuristics;
}

double SplineAStar::g(Node& node)
{
  double cost = 0;
  Node* tmp = &node;
  while (tmp->previous != NULL)
  {
    cost = cost + weightEdge(*tmp->previous, *tmp);
    tmp = tmp->previous;
  }

  return cost;
}

double SplineAStar::weightEdge(Node& node1, Node& node2)  // edge cost when adding node 2
{
  /*  if (node1.index == 2)
    {
      return (node2.qi - 2 * node1.qi + q1_).squaredNorm();
    }
  // return (node2.qi - 2 * node1.qi + node1.previous->qi).squaredNorm();
    */

  double weight_edge = (node2.qi - node1.qi).norm();
  // Eigen::Vector3d deltas2 = (node2.qi - node1.qi).array().square();  //[Deltax^2  Deltay^2  Deltaz^2]''
  // double weight_edge = sqrt(epsilons_.dot(deltas2));                 // hack

  return weight_edge;
}

void SplineAStar::printPath(Node& node1)
{
  Node tmp = node1;
  while (tmp.previous != NULL)
  {
    // std::cout << tmp.index << ", ";  // qi.transpose().x()
    std::cout << tmp.previous->qi.transpose() << std::endl;
    tmp = *tmp.previous;
  }
  std::cout << std::endl;
}

void SplineAStar::recoverPath(Node* result_ptr)
{
  // std::cout << "Recovering path" << std::endl;
  result_.clear();

  if (result_ptr == NULL)
  {
    result_.push_back(q0_);
    result_.push_back(q1_);
    return;
  }

  Node* tmp = result_ptr;

  // std::cout << "Pushing qN= " << tmp->qi.transpose() << std::endl;
  // std::cout << "Pushing qN-1= " << tmp->qi.transpose() << std::endl;

  // std::cout << "qi is" << std::endl;
  // std::cout << tmp->qi.transpose() << std::endl;

  //  std::cout << "qi is" << tmp->qi.transpose() << std::endl;
  result_.push_back(tmp->qi);  // qN
  result_.push_back(tmp->qi);  // qN-1

  while (tmp != NULL)
  {
    result_.push_back(tmp->qi);
    // std::cout << "pushing" << tmp->qi.transpose() << std::endl;

    tmp = tmp->previous;
  }
  // std::cout << "going to push q0 and q1" << std::endl;
  result_.push_back(q1_);
  result_.push_back(q0_);

  // std::cout << "reverse" << std::endl;

  std::reverse(std::begin(result_), std::end(result_));  // result_ is [q0 q1 q2 q3 ...]
}

// void SplineAStar::plotExpandedNodesAndResult(std::vector<Node>& expanded_nodes, Node* result_ptr)
// {
//   for (auto node : expanded_nodes)
//   {
//     // std::cout << "using expanded_node= " << node.qi.transpose() << std::endl;

//     Node* tmp = &node;

//     std::vector<double> x, y, z;
//     while (tmp != NULL)
//     {
//       x.push_back(tmp->qi.x());
//       y.push_back(tmp->qi.y());
//       z.push_back(tmp->qi.z());

//       tmp = tmp->previous;
//     }
//     plt::plot(x, y, "ob-");
//   }

//   std::vector<std::string> colors = { "ok", "og", "oc", "om", "oy", "ok", "og", "or" };
//   int counter_color = 0;
//   if (result_ptr != NULL)
//   {
//     std::cout << "calling recoverPath1" << std::endl;
//     recoverPath(result_ptr);  // saved in result_
//     std::cout << "called recoverPath1" << std::endl;

//     std::vector<double> x_result, y_result, z_result;

//     for (auto q_i : result_)
//     {
//       x_result.push_back(q_i.x());
//       y_result.push_back(q_i.y());
//       z_result.push_back(q_i.z());
//     }

//     plt::plot(x_result, y_result, "or-");

//     std::cout << "Path is:" << std::endl;
//     for (auto q_i : result_)
//     {
//       std::cout << q_i.transpose() << std::endl;
//     }

//     if (basis_ == MINVO || basis_ == BEZIER)  // Plot the control points using the MINVO basis
//     {
//       for (int i = 3; i < result_.size(); i++)
//       {
//         std::vector<Eigen::Vector3d> last4Cps(4);
//         last4Cps[0] = result_[i - 3];
//         last4Cps[1] = result_[i - 2];
//         last4Cps[2] = result_[i - 1];
//         last4Cps[3] = result_[i];
//         std::cout << "[BSpline] Plotting these last4Cps" << std::endl;
//         std::cout << last4Cps[0].transpose() << std::endl;
//         std::cout << last4Cps[1].transpose() << std::endl;
//         std::cout << last4Cps[2].transpose() << std::endl;
//         std::cout << last4Cps[3].transpose() << std::endl;

//         std::vector<double> x_result_ov, y_result_ov, z_result_ov;

//         std::vector<Eigen::Vector3d> last4Cps_new_basis;

//         last4Cps_new_basis = transformBSpline2otherBasis(last4Cps);

//         std::cout << "[NEW BASIS]  with color=" << colors[counter_color] << std::endl;
//         std::cout << last4Cps_new_basis[0].transpose() << std::endl;
//         std::cout << last4Cps_new_basis[1].transpose() << std::endl;
//         std::cout << last4Cps_new_basis[2].transpose() << std::endl;
//         std::cout << last4Cps_new_basis[3].transpose() << std::endl;
//         for (int j = 0; j < 4; j++)
//         {
//           x_result_ov.push_back(last4Cps[j].x());
//           y_result_ov.push_back(last4Cps[j].y());
//           z_result_ov.push_back(last4Cps[j].z());
//         }
//         plt::plot(x_result_ov, y_result_ov, colors[counter_color]);
//         counter_color = counter_color + 1;
//       }
//     }
//   }

//   plt::show();
// }

/*bool SplineAStar::isInExpandedList(Node& tmp)
{

}*/

Eigen::Matrix<double, 3, 4> SplineAStar::transformBSpline2otherBasis(const Eigen::Matrix<double, 3, 4>& Qbs,
                                                                     int interval)
{
  // std::vector<Eigen::Vector3d> last4Cps_new_basis;
  /////////////////////
  // Eigen::Matrix<double, 3, 4> Qbs;  // b-spline
  // Eigen::Matrix<double, 3, 4> Qmv;  // new basis
  // Qbs.col(0) = last4Cps[0];
  // Qbs.col(1) = last4Cps[1];
  // Qbs.col(2) = last4Cps[2];
  // Qbs.col(3) = last4Cps[3];

  /*  Eigen::Matrix<double, 4, 4> tmp;
    tmp.block(0, 0, 4, 3) = Qbs;
    tmp.block(0, 3, 4, 1) = Eigen::Matrix<double, 4, 1>::Ones();
    std::cout << "tmp BS= " << tmp << std::endl;
    std::cout << "Determinant BS=" << tmp.determinant() << std::endl;*/

  return Qbs * M_pos_bs2basis_[interval];

  /*  tmp.block(0, 0, 4, 3) = Qmv;
    std::cout << "tmp OV= " << tmp << std::endl;
    std::cout << "Determinant OV=" << tmp.determinant() << std::endl;*/

  // last4Cps_new_basis.push_back(Qmv.col(0));
  // last4Cps_new_basis.push_back(Qmv.col(1));
  // last4Cps_new_basis.push_back(Qmv.col(2));
  // last4Cps_new_basis.push_back(Qmv.col(3));

  //     last4Cps[0] = Qmv.col(0);
  // last4Cps[1] = Qmv.col(1);
  // last4Cps[2] = Qmv.col(2);
  // last4Cps[3] = Qmv.col(3);

  // return last4Cps_new_basis;
  /////////////////////
}

Eigen::Matrix<double, 3, 4> SplineAStar::transformOtherBasis2BSpline(const Eigen::Matrix<double, 3, 4>& Qmv,
                                                                     int interval)
{
  return Qmv * M_pos_bs2basis_inverse_[interval];

  // std::vector<Eigen::Vector3d> last4Cps;

  // /////////////////////
  // Eigen::Matrix<double, 3, 4> Qbs;  // b-spline
  // Eigen::Matrix<double, 3, 4> Qmv;  // new basis
  // Qmv.col(0) = last4Cps[0];
  // Qmv.col(1) = last4Cps[1];
  // Qmv.col(2) = last4Cps[2];
  // Qmv.col(3) = last4Cps[3];

  // Qbs = Qmv * M_pos_bs2basis_inverse_[interval];

  // // last4Cps[0] = Qbs.col(0);
  // // last4Cps[1] = Qbs.col(1);
  // // last4Cps[2] = Qbs.col(2);
  // // last4Cps[3] = Qbs.col(3);

  // last4Cps.push_back(Qbs.col(0));
  // last4Cps.push_back(Qbs.col(1));
  // last4Cps.push_back(Qbs.col(2));
  // last4Cps.push_back(Qbs.col(3));

  // return last4Cps;
  /////////////////////
}

bool SplineAStar::checkFeasAndFillND(std::vector<Eigen::Vector3d>& q, std::vector<Eigen::Vector3d>& n,
                                     std::vector<double>& d)
{
  n.resize(std::max(num_of_normals_, 0), Eigen::Vector3d::Zero());
  d.resize(std::max(num_of_normals_, 0), 0.0);

  // std::vector<Eigen::Vector3d> last4Cps(4);

  Eigen::Matrix<double, 3, 4> last4Cps;  // Each column contains a control point

  bool isFeasible = true;

  // std::cout << "q=" << std::endl;

  // for (auto q_i : q)
  // {
  //   std::cout << q_i.transpose() << std::endl;
  // }
  /*
   std::cout << "num_of_segments_= " << num_of_segments_ << std::endl;
     std::cout << "num_of_normals_= " << num_of_normals_ << std::endl;
     std::cout << "M_= " << M_ << std::endl;
     std::cout << "N_= " << N_ << std::endl;
     std::cout << "p_= " << p_ << std::endl;
   */

  // Check obstacles constraints (and compute n and d)
  for (int index_interv = 0; index_interv < (q.size() - 3); index_interv++)
  {
    // last4Cps[0] = q[index_interv];
    // last4Cps[1] = q[index_interv + 1];
    // last4Cps[2] = q[index_interv + 2];
    // last4Cps[3] = q[index_interv + 3];

    last4Cps.col(0) = q[index_interv];
    last4Cps.col(1) = q[index_interv + 1];
    last4Cps.col(2) = q[index_interv + 2];
    last4Cps.col(3) = q[index_interv + 3];

    Eigen::Matrix<double, 3, 4> last4Cps_new_basis = transformBSpline2otherBasis(last4Cps, index_interv);

    for (int obst_index = 0; obst_index < num_of_obst_; obst_index++)
    {
      Eigen::Vector3d n_i;
      double d_i;

      bool solved = separator_solver_->solveModel(n_i, d_i, hulls_[obst_index][index_interv], last4Cps_new_basis);

      // std::cout << "index_interv= " << index_interv << std::endl;
      if (solved == false)
      {
        ////////////////////////////// REMOVE LATER, just for debug

        std::cout << red << "\nThis does NOT satisfy the LP:  obstacle= " << obst_index
                  << ", last index=" << index_interv + 3 << reset << std::endl;

        // std::cout << " (in basis_ form)" << std::endl;

        // std::cout << last4Cps_new_basis[0].transpose() << std::endl;
        // std::cout << last4Cps_new_basis[1].transpose() << std::endl;
        // std::cout << last4Cps_new_basis[2].transpose() << std::endl;
        // std::cout << last4Cps_new_basis[3].transpose() << std::endl;

        // std::cout << " (in B-Spline form)" << std::endl;

        // std::cout << last4Cps[0].transpose() << std::endl;
        // std::cout << last4Cps[1].transpose() << std::endl;
        // std::cout << last4Cps[2].transpose() << std::endl;
        // std::cout << last4Cps[3].transpose() << std::endl;

        // std::cout << bold << red << "[A*] The node provided doesn't satisfy LPs" << reset << std::endl;

        ///////////////////////////

        isFeasible = false;
      }
      else
      {
        // std::cout << "\nThis satisfies the LP:  obstacle= " << obst_index << ", last index=" << index_interv + 3
        //           << std::endl;

        // std::cout << " (in basis_ form)" << std::endl;

        // std::cout << last4Cps_new_basis[0].transpose() << std::endl;
        // std::cout << last4Cps_new_basis[1].transpose() << std::endl;
        // std::cout << last4Cps_new_basis[2].transpose() << std::endl;
        // std::cout << last4Cps_new_basis[3].transpose() << std::endl;

        // std::cout << " (in B-Spline form)" << std::endl;

        // std::cout << last4Cps[0].transpose() << std::endl;
        // std::cout << last4Cps[1].transpose() << std::endl;
        // std::cout << last4Cps[2].transpose() << std::endl;
        // std::cout << last4Cps[3].transpose() << std::endl;
      }

      /*      std::cout << "solved with ni=" << n_i.transpose() << std::endl;
            std::cout << "solved with d_i=" << d_i << std::endl;*/

      n[obst_index * num_of_segments_ + index_interv] = n_i;
      d[obst_index * num_of_segments_ + index_interv] = d_i;
    }
  }

  // Check velocity and accel constraints
  Eigen::Vector3d vi;
  Eigen::Vector3d vip1;
  Eigen::Vector3d ai;
  double epsilon = 1.0001;
  for (int i = 0; i <= (N_ - 2); i++)
  {
    vi = p_ * (q[i + 1] - q[i]) / (knots_(i + p_ + 1) - knots_(i + 1));
    vip1 = p_ * (q[i + 1 + 1] - q[i + 1]) / (knots_(i + 1 + p_ + 1) - knots_(i + 1 + 1));
    ai = (p_ - 1) * (vip1 - vi) / (knots_(i + p_ + 1) - knots_(i + 2));

    if ((vi.array() > epsilon * v_max_.array()).any() || (vi.array() < -epsilon * v_max_.array()).any())
    {
      std::cout << red << "velocity constraint for vi is not satisfied, i=" << i << reset << std::endl;
      isFeasible = false;
    }

    if (i == N_ - 2)
    {  // Check also vNm1 (which should be zero)
      if ((vip1.array() > epsilon * v_max_.array()).any() || (vip1.array() < -epsilon * v_max_.array()).any())
      {
        isFeasible = false;
        std::cout << red << "velocity constraint for vNm1 is not satisfied" << reset << std::endl;
      }
    }
    if ((ai.array() > epsilon * a_max_.array()).any() || (ai.array() < -epsilon * a_max_.array()).any())
    {
      std::cout << red << "acceleration constraints are not satisfied" << reset << std::endl;

      isFeasible = false;
    }
  }

  return isFeasible;
}

bool SplineAStar::collidesWithObstacles(Node& current)
{
  Eigen::Matrix<double, 3, 4> last4Cps;  // Each column contains a control point

  if (current.index >= 3)
  {
    if (current.index == 3)
    {
      last4Cps.col(0) = q0_;
      last4Cps.col(1) = q1_;
      last4Cps.col(2) = current.previous->qi;
      last4Cps.col(3) = current.qi;
    }
    else if (current.index == 4)
    {
      last4Cps.col(0) = q1_;
      last4Cps.col(1) = current.previous->previous->qi;
      last4Cps.col(2) = current.previous->qi;
      last4Cps.col(3) = current.qi;
    }
    else
    {
      last4Cps.col(0) = current.previous->previous->previous->qi;
      last4Cps.col(1) = current.previous->previous->qi;
      last4Cps.col(2) = current.previous->qi;
      last4Cps.col(3) = current.qi;
    }

    bool collides = collidesWithObstaclesGivenVertexes(last4Cps, current.index);

    ////////
    if (current.index == (N_ - 2))
    {
      // Check for the convex hull qNm4, qNm3, qNm2, qNm1 (where qNm1==qNm2)
      // std::vector<Eigen::Vector3d> last4Cps_tmp;

      Eigen::Matrix<double, 3, 4> last4Cps_tmp;  // Each column contains a control point

      last4Cps_tmp.col(0) = last4Cps.col(1);  //.push_back(last4Cps[1]);
      last4Cps_tmp.col(1) = last4Cps.col(2);  //.push_back(last4Cps[2]);
      last4Cps_tmp.col(2) = last4Cps.col(3);  //.push_back(last4Cps[3]);
      last4Cps_tmp.col(3) = last4Cps.col(3);  //.push_back(last4Cps[3]);

      collides = (collides || collidesWithObstaclesGivenVertexes(last4Cps_tmp, N_ - 1));

      // Check for the convex hull qNm3, qNm2, qNm1, qN (where qN==qNm1==qNm2)

      last4Cps_tmp.col(0) = last4Cps.col(2);
      last4Cps_tmp.col(1) = last4Cps.col(3);
      last4Cps_tmp.col(2) = last4Cps.col(3);
      last4Cps_tmp.col(3) = last4Cps.col(3);

      collides = (collides || collidesWithObstaclesGivenVertexes(last4Cps_tmp, N_));
    }
    ////////

    if (collides)
    {
      return true;
    }
    else
    {
      return false;
    }
  }
  else
  {
    return false;
  }
}

void SplineAStar::expandAndAddToQueue(Node& current)
{
  // std::cout << bold << "openList_ size " << openList_.size() << reset << std::endl;

  // MyTimer timer_expand(true);

  if (current.index == (N_ - 2))
  {
    // std::cout << "can't expand more in this direction" << std::endl;  // can't expand more
    return;  // neighbors = empty vector
  }

  int i = current.index;

  Eigen::Vector3d qiM2, qiM1;

  if (current.index == 2)
  {
    qiM2 = q0_;
    qiM1 = q1_;
  }
  else if (current.index == 3)
  {
    qiM2 = q1_;
    qiM1 = current.previous->qi;
  }
  else
  {
    qiM2 == current.previous->previous->qi;
    qiM1 = current.previous->qi;
  }

  double constraint_xL, constraint_xU, constraint_yL, constraint_yU, constraint_zL, constraint_zU;

  bool intervalIsNotZero = computeUpperAndLowerConstraints(i, qiM2, qiM1, current.qi, constraint_xL, constraint_xU,
                                                           constraint_yL, constraint_yU, constraint_zL, constraint_zU);

  if (intervalIsNotZero == false)  // constraintxL>constraint_xU (or with other axes)
  {
    // std::cout << "Interval is Zero" << std::endl;
    return;
  }

  Eigen::Vector3d vi;
  int jx, jy, jz;

  Node neighbor;

  neighbor.index = current.index + 1;
  neighbor.previous = &current;

  double delta_x = ((constraint_xU - constraint_xL) / (num_samples_x_ - 1));
  double delta_y = ((constraint_yU - constraint_yL) / (num_samples_y_ - 1));
  double delta_z = ((constraint_zU - constraint_zL) / (num_samples_z_ - 1));

  // MyTimer timer_forLoop(true);
  // double time_openList = 0.0;
  for (auto comb : all_combinations_)
  {
    jx = std::get<0>(comb);
    jy = std::get<1>(comb);
    jz = std::get<2>(comb);

    vi << constraint_xL + jx * delta_x, constraint_yL + jy * delta_y, constraint_zL + jz * delta_z;

    neighbor.qi = (knots_(i + p_ + 1) - knots_(i + 1)) * vi / (1.0 * p_) + current.qi;

    if ((vi.x() == 0 && vi.y() == 0 && vi.z() == 0)  // Not wanna use v=[0,0,0]

<<<<<<< HEAD
    // bool already_exists_with_lower_cost = false;
    // already_exist
    if (already_exist ||                                         // Element already exists in the search box
        (vi.x() == 0 && vi.y() == 0 && vi.z() == 0) ||           // Not wanna use v=[0,0,0]
        neighbor.qi.x() > x_max_ || neighbor.qi.x() < x_min_ ||  /// Outside the limits
        neighbor.qi.y() > y_max_ || neighbor.qi.y() < y_min_ ||  /// Outside the limits
        neighbor.qi.z() > z_max_ || neighbor.qi.z() < z_min_ ||  /// Outside the limits
        (neighbor.qi - q0_).norm() >= Ra_                        // ||  /// Outside the limits
=======
>>>>>>> 30fc865b
        // (ix >= bbox_x_ / voxel_size_ ||                            // Out. the search box
        //  iy >= bbox_y_ / voxel_size_ ||                            // Out. the search box
        //  iz >= bbox_z_ / voxel_size_)                              // Out. the search box
    )

    {
      continue;
    }

    neighbor.g = current.g + weightEdge(current, neighbor);
    neighbor.h = h(neighbor);

    openList_.push(neighbor);
  }

  // std::cout << "pushing to openList  took " << time_openList << std::endl;
  // std::cout << "openList size= " << openList_.size() << std::endl;

  // std::cout << "for loop took " << timer_forLoop << std::endl;

  // std::cout << "time_solving_lps_ " << time_solving_lps_ << std::endl;

  // std::cout << bold << "expanding took " << timer_expand << reset << std::endl;

  //  time_solving_lps_ = 0.0;

  // time_expanding_ += timer_expand.ElapsedMs();
  // std::cout << "End of expand Function" << std::endl;
}

bool SplineAStar::collidesWithObstaclesGivenVertexes(const Eigen::Matrix<double, 3, 4>& last4Cps, int index_lastCP)
{
  // MyTimer timer_function(true);
  // std::cout << "In collidesWithObstaclesGivenVertexes, index_lastCP= " << index_lastCP << std::endl;

  int interval = index_lastCP - 3;

  Eigen::Matrix<double, 3, 4> last4Cps_new_basis = transformBSpline2otherBasis(last4Cps, interval);

  ///////////////////////
  bool satisfies_LP = true;

  for (int obst_index = 0; obst_index < num_of_obst_; obst_index++)
  {
    Eigen::Vector3d n_i;
    double d_i;
    satisfies_LP = separator_solver_->solveModel(n_i, d_i, hulls_[obst_index][interval], last4Cps_new_basis);
    num_of_LPs_run_++;
    if (satisfies_LP == false)
    {
      goto exit;
    }

    // if (index_lastCP == 5)
    // {
    //   std::cout << "This satisfies the LP:, obstacle=" << obst_index << ", index_lastCP= " << index_lastCP <<
    //   std::endl;

    //   std::cout << " (in basis_ form)" << std::endl;

    //   std::cout << last4Cps_new_basis[0].transpose() << std::endl;
    //   std::cout << last4Cps_new_basis[1].transpose() << std::endl;
    //   std::cout << last4Cps_new_basis[2].transpose() << std::endl;
    //   std::cout << last4Cps_new_basis[3].transpose() << std::endl;
    // }
  }

  ///////////////////////

  // if (index_lastCP == 5)
  // {
  //   std::cout << " (in BSpline form)" << std::endl;

  //   std::cout << last4Cps[0].transpose() << std::endl;
  //   std::cout << last4Cps[1].transpose() << std::endl;
  //   std::cout << last4Cps[2].transpose() << std::endl;
  //   std::cout << last4Cps[3].transpose() << std::endl;
  // }

exit:

  // time_solving_lps_ += timer_function.ElapsedUs() / 1000.0;
  return (!satisfies_LP);
}

bool SplineAStar::run(std::vector<Eigen::Vector3d>& result, std::vector<Eigen::Vector3d>& n, std::vector<double>& d)
{
  /////////// reset some stuff
  // stores the closest node found
  closest_dist_so_far_ = std::numeric_limits<double>::max();
  closest_result_so_far_ptr_ = NULL;

  // stores the closest node found that has full length (i.e. its index == (N_ - 2) )
  complete_closest_dist_so_far_ = std::numeric_limits<double>::max();
  complete_closest_result_so_far_ptr_ = NULL;

  num_of_LPs_run_ = 0;
  time_solving_lps_ = 0.0;
  time_expanding_ = 0.0;

  expanded_valid_nodes_.clear();
  result_.clear();
  map_open_list_.clear();

  ////////////////////////////

  // Option 1
  CompareCost comparer;
  comparer.bias = bias_;
  // typedef std::set<Node, CompareCost> my_list;
  // typedef std::set<Node, CompareCost>::iterator my_list_iterator;
  // my_list openList_tmp(comparer);

  // Option 2
  std::priority_queue<Node, std::vector<Node>, CompareCost> openList_tmp(comparer);
  openList_ = openList_tmp;

  // Option 3
  // custom_priority_queue<Node, CompareCost> openList_tmp;
  // openList_ = openList_tmp;

  std::cout << "[A*] Running..." << std::endl;

  MyTimer timer_astar(true);
  // std::cout << "this->bias_ =" << this->bias_ << std::endl;

  Node nodeq2;
  nodeq2.index = 0;
  nodeq2.previous = NULL;
  nodeq2.g = 0;
  nodeq2.qi = q2_;
  nodeq2.index = 2;
  nodeq2.h = h(nodeq2);  // f=g+h

  // if (q2_.z() > z_max_ || q2_.z() < z_min_)
  // {  // happens in some corner cases
  //   // I need to detect it here because if not, no other nodes will be expanded, and I'll just fill everything with
  //   q2,
  //   // and nlopt will crash
  //   return false;
  // }

  // Option 1
  // openList_.insert(nodeq2);

  // Option 2
  // openList_.push(nodeq2);

  // Option 3
  openList_.push(nodeq2);

  Node* current_ptr;

  int status;

  int RUNTIME_REACHED = 0;
  int GOAL_REACHED = 1;
  int EMPTY_OPENLIST = 2;

  while (openList_.size() > 0)
  {
    // Check if runtime is over
    if (timer_astar.ElapsedMs() > (max_runtime_ * 1000))
    {
      std::cout << "[A*] Max Runtime was reached" << std::endl;
      status = RUNTIME_REACHED;
      goto exitloop;
    }

    current_ptr = new Node;

    // Option 1
    //*current_ptr = *openList_.begin();

    // Option 2 and 3
    *current_ptr = openList_.top();  // copy the first element onto (*current_ptr)
    openList_.pop();

    double dist = ((*current_ptr).qi - goal_).norm();

    if (closest_result_so_far_ptr_ == NULL)
    {
      closest_dist_so_far_ = dist;
      closest_result_so_far_ptr_ = current_ptr;
    }

    unsigned int ix, iy, iz;
    ix = round(((*current_ptr).qi.x() - orig_.x()) / voxel_size_);
    iy = round(((*current_ptr).qi.y() - orig_.y()) / voxel_size_);
    iz = round(((*current_ptr).qi.z() - orig_.z()) / voxel_size_);
    auto ptr_to_voxel = map_open_list_.find(Eigen::Vector3i(ix, iy, iz));
    bool already_exist = (ptr_to_voxel != map_open_list_.end());

    bool collides = collidesWithObstacles(*current_ptr);

    if (already_exist || collides || (*current_ptr).qi.z() > z_max_ || (*current_ptr).qi.z() < z_min_ ||
        ((*current_ptr).qi - q0_).norm() >= Ra_)
    {
      std::cout << "Collides " << std::endl;
      continue;
    }
    else
    {
      std::cout << "pushing, index= " << (*current_ptr).index << std::endl;
      map_open_list_[Eigen::Vector3i(ix, iy, iz)] = true;
      expanded_valid_nodes_.push_back(*current_ptr);
    }

    // std::cout << "Path to current_ptr= " << (*current_ptr).qi.transpose() << std::endl;
    // printPath(*current_ptr);

    // log the closest solution so far
    // if ((*current_ptr).index == (N_ - 2))
    // {

    if ((*current_ptr).index == (N_ - 2) && dist < complete_closest_dist_so_far_)
    {
      complete_closest_dist_so_far_ = dist;
      complete_closest_result_so_far_ptr_ = current_ptr;
    }

    if (dist < closest_dist_so_far_)
    {
      closest_dist_so_far_ = dist;
      closest_result_so_far_ptr_ = current_ptr;
    }
    // }

    // std::cout << "time_solving_lps_= " << 100 * time_solving_lps_ / (timer_astar.ElapsedMs()) << "%" << std::endl;
    // std::cout << "time_expanding_= " << time_expanding_ << "ms, " << 100 * time_expanding_ /
    // (timer_astar.ElapsedMs())
    //           << "%" << std::endl;

    //////////////////////////////////////////////////////////////////
    //////////////Check if we are in the goal or if the runtime is over

    // check if we are already in the goal
    if ((dist < goal_size_) && (*current_ptr).index == (N_ - 2))
    {
      std::cout << "[A*] Goal was reached!" << std::endl;
      status = GOAL_REACHED;
      goto exitloop;
    }
    ////////////////////////////////////////////////////
    ////////////////////////////////////////////////////

    // std::cout << "erasing from openList_" << (*current_ptr).qi.transpose() << std::endl;

    // Option 1
    // openList_.erase(openList_.begin());

    // Option 2
    // openList_.pop();  // remove the element

    // Option 3

    // expanded_nodes_.push_back((*current_ptr));

    //////
    // unsigned int ix, iy, iz;
    // ix = round(((*current_ptr).qi.x() - orig_.x()) / voxel_size_);
    // iy = round(((*current_ptr).qi.y() - orig_.y()) / voxel_size_);
    // iz = round(((*current_ptr).qi.z() - orig_.z()) / voxel_size_);
    // map_open_list_[Eigen::Vector3i(ix, iy, iz)] = (*current_ptr).g + bias_ * (*current_ptr).h;
    ////////
    expandAndAddToQueue(*current_ptr);
  }

  std::cout << "[A*] openList_ is empty" << std::endl;
  status = EMPTY_OPENLIST;
  goto exitloop;

exitloop:

  // std::cout << "status= " << status << std::endl;
  // std::cout << "expanded_nodes_.size()= " << expanded_nodes_.size() << std::endl;
  // std::cout << "complete_closest_dist_so_far_= " << complete_closest_dist_so_far_ << std::endl;

  Node* best_node_ptr = NULL;

  bool have_a_solution = (complete_closest_result_so_far_ptr_ != NULL) || (closest_result_so_far_ptr_ != NULL);

  if (status == GOAL_REACHED)
  {
    std::cout << "[A*] choosing current_ptr as solution" << std::endl;
    best_node_ptr = current_ptr;
  }
  else if ((status == RUNTIME_REACHED || status == EMPTY_OPENLIST) && have_a_solution)
  {
    // if (complete_closest_result_so_far_ptr_ != NULL)
    // {
    //   std::cout << "THERE EXISTS AT LEAST ONE COMPLETE PATH, with distance= " << complete_closest_dist_so_far_
    //             << std::endl;
    // }

    if (complete_closest_result_so_far_ptr_ != NULL)
    {
      std::cout << "[A*] choosing closest complete path as solution" << std::endl;
      best_node_ptr = complete_closest_result_so_far_ptr_;
    }
    else
    {
      std::cout << "[A*] choosing closest path as solution" << std::endl;
      best_node_ptr = closest_result_so_far_ptr_;
    }
  }
  else
  {
    std::cout << red << "This state should never occur" << reset << std::endl;
    abort();
    return false;
  }

  // Fill (until we arrive to N_-2), with the same qi
  // Note that, by doing this, it's not guaranteed feasibility wrt a dynamic obstacle
  // and hence the need of the function checkFeasAndFillND()

  bool path_found_is_not_complete = (best_node_ptr->index < (N_ - 2));

  if (path_found_is_not_complete)
  {
    for (int j = (best_node_ptr->index) + 1; j <= N_ - 2; j++)
    {
      // return false;

      Node* node_ptr = new Node;
      node_ptr->qi = best_node_ptr->qi;
      node_ptr->index = j;
      //   ROS_INFO_STREAM("Filled " << j);
      std::cout << red << "Filled " << j << ", " << reset;

      // << node_ptr->qi.transpose() << std::endl;
      node_ptr->previous = best_node_ptr;
      best_node_ptr = node_ptr;
    }
  }

  recoverPath(best_node_ptr);  // saved in result_

  result = result_;

  // if (visual_)
  // {
  //   plotExpandedNodesAndResult(expanded_nodes_, best_node_ptr);
  // }

  bool isFeasible = checkFeasAndFillND(result_, n, d);

  // std::cout << "____________" << std::endl;
  // for (auto qi : result_)
  // {
  //   std::cout << qi.transpose() << std::endl;
  // }

  if (isFeasible == false && path_found_is_not_complete == false)
  {
    std::cout << red << "This should never happen: All complete paths are guaranteed to be feasible" << reset
              << std::endl;

    std::cout << red << "=====================================================" << std::endl;
    // if (accel_constraints_not_satisfied_)
    // {
    // abort();
    //}
  }

  //  std::cout << "returning isFeasible= " << isFeasible << std::endl;

  return isFeasible;
}<|MERGE_RESOLUTION|>--- conflicted
+++ resolved
@@ -1174,19 +1174,14 @@
 
     neighbor.qi = (knots_(i + p_ + 1) - knots_(i + 1)) * vi / (1.0 * p_) + current.qi;
 
-    if ((vi.x() == 0 && vi.y() == 0 && vi.z() == 0)  // Not wanna use v=[0,0,0]
-
-<<<<<<< HEAD
     // bool already_exists_with_lower_cost = false;
     // already_exist
-    if (already_exist ||                                         // Element already exists in the search box
+    if (false ||                                                 // Element already exists in the search box
         (vi.x() == 0 && vi.y() == 0 && vi.z() == 0) ||           // Not wanna use v=[0,0,0]
         neighbor.qi.x() > x_max_ || neighbor.qi.x() < x_min_ ||  /// Outside the limits
         neighbor.qi.y() > y_max_ || neighbor.qi.y() < y_min_ ||  /// Outside the limits
         neighbor.qi.z() > z_max_ || neighbor.qi.z() < z_min_ ||  /// Outside the limits
         (neighbor.qi - q0_).norm() >= Ra_                        // ||  /// Outside the limits
-=======
->>>>>>> 30fc865b
         // (ix >= bbox_x_ / voxel_size_ ||                            // Out. the search box
         //  iy >= bbox_y_ / voxel_size_ ||                            // Out. the search box
         //  iz >= bbox_z_ / voxel_size_)                              // Out. the search box
@@ -1382,26 +1377,21 @@
 
     bool collides = collidesWithObstacles(*current_ptr);
 
-    if (already_exist || collides || (*current_ptr).qi.z() > z_max_ || (*current_ptr).qi.z() < z_min_ ||
-        ((*current_ptr).qi - q0_).norm() >= Ra_)
-    {
-      std::cout << "Collides " << std::endl;
+    if (already_exist || collides ||                                         ////////////////////
+        (*current_ptr).qi.x() > x_max_ || (*current_ptr).qi.x() < x_min_ ||  /// Outside the limits
+        (*current_ptr).qi.y() > y_max_ || (*current_ptr).qi.y() < y_min_ ||  /// Outside the limits
+        (*current_ptr).qi.z() > z_max_ || (*current_ptr).qi.z() < z_min_ ||  /// Outside the limits
+        ((*current_ptr).qi - q0_).norm() >= Ra_)                             /// Outside the limits
+    {
       continue;
     }
     else
     {
-      std::cout << "pushing, index= " << (*current_ptr).index << std::endl;
+      // std::cout << "pushing, index= " << (*current_ptr).index << std::endl;
       map_open_list_[Eigen::Vector3i(ix, iy, iz)] = true;
       expanded_valid_nodes_.push_back(*current_ptr);
     }
 
-    // std::cout << "Path to current_ptr= " << (*current_ptr).qi.transpose() << std::endl;
-    // printPath(*current_ptr);
-
-    // log the closest solution so far
-    // if ((*current_ptr).index == (N_ - 2))
-    // {
-
     if ((*current_ptr).index == (N_ - 2) && dist < complete_closest_dist_so_far_)
     {
       complete_closest_dist_so_far_ = dist;
@@ -1413,15 +1403,6 @@
       closest_dist_so_far_ = dist;
       closest_result_so_far_ptr_ = current_ptr;
     }
-    // }
-
-    // std::cout << "time_solving_lps_= " << 100 * time_solving_lps_ / (timer_astar.ElapsedMs()) << "%" << std::endl;
-    // std::cout << "time_expanding_= " << time_expanding_ << "ms, " << 100 * time_expanding_ /
-    // (timer_astar.ElapsedMs())
-    //           << "%" << std::endl;
-
-    //////////////////////////////////////////////////////////////////
-    //////////////Check if we are in the goal or if the runtime is over
 
     // check if we are already in the goal
     if ((dist < goal_size_) && (*current_ptr).index == (N_ - 2))
@@ -1430,28 +1411,7 @@
       status = GOAL_REACHED;
       goto exitloop;
     }
-    ////////////////////////////////////////////////////
-    ////////////////////////////////////////////////////
-
-    // std::cout << "erasing from openList_" << (*current_ptr).qi.transpose() << std::endl;
-
-    // Option 1
-    // openList_.erase(openList_.begin());
-
-    // Option 2
-    // openList_.pop();  // remove the element
-
-    // Option 3
-
-    // expanded_nodes_.push_back((*current_ptr));
-
-    //////
-    // unsigned int ix, iy, iz;
-    // ix = round(((*current_ptr).qi.x() - orig_.x()) / voxel_size_);
-    // iy = round(((*current_ptr).qi.y() - orig_.y()) / voxel_size_);
-    // iz = round(((*current_ptr).qi.z() - orig_.z()) / voxel_size_);
-    // map_open_list_[Eigen::Vector3i(ix, iy, iz)] = (*current_ptr).g + bias_ * (*current_ptr).h;
-    ////////
+
     expandAndAddToQueue(*current_ptr);
   }
 
