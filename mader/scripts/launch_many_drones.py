#!/usr/bin/env python
# coding=utf-8
# author: thinkycx
# date: 2018-01-11
# modified by: Jesus Tordesillas, jtorde@mit.edu
# date: 2020-February

import math
import os
import sys
import time
from random import *
# import numpy as np
# from pyquaternion import Quaternion
from tf.transformations import quaternion_from_euler, euler_from_quaternion

def create_session(session_name, commands):

    os.system("tmux new -d -s "+str(session_name)+" -x 300 -y 300")

    for i in range(len(commands)):
        print('splitting ',i)
        os.system('tmux split-window ; tmux select-layout tiled')
   
    for i in range(len(commands)):
        os.system('tmux send-keys -t '+str(session_name)+':0.'+str(i) +' "'+ commands[i]+'" '+' C-m')
    print("Commands sent")


def convertToStringCommand(action,quad,x,y,z,goal_x,goal_y,goal_z, yaw):
    if(action=="start"):
        return "roslaunch mader mader_specific.launch gazebo:=false quad:="+quad+" x:="+str(x)+" y:="+str(y)+" z:="+str(z)+" yaw:="+str(yaw);
    if(action=="send_goal"):
        return "rostopic pub /"+quad+"/term_goal geometry_msgs/PoseStamped '{header: {stamp: now, frame_id: 'world'}, pose: {position: {x: "+str(goal_x)+", y: "+str(goal_y)+", z: "+str(goal_z)+"}, orientation: {x: 0.0, y: 0.0, z: 0.0, w: 0.0}}}'"
    if(action=="mader"):
        return "roslaunch mader mader.launch quad:="+quad #+ " >> "+quad+".txt"
        # return "script -q -c 'roslaunch mader mader.launch quad:="+quad + "' "+quad+".txt"
        

if __name__ == '__main__':
    # formation="sphere", "square" "circle"
    formation="sphere"
    commands = []
<<<<<<< HEAD
    num_of_agents=4; #even number if "circle". If "sphere", it should be (if you want perfect symmetry) a number whose square root is multiple of 2  (like 16)
=======
    num_of_agents=16; #even number if "circle". If "sphere", it should be (if you want perfect symmetry) a number whose square root is multiple of 2  (like 16)
>>>>>>> f559d430
    radius=10;


    if(formation=="sphere"):
        # num_mer=int(math.sqrt(num_of_agents)); #Num of meridians
        # num_of_agents_per_mer=int(math.sqrt(num_of_agents));    #Num of agents per meridian
        if(num_of_agents%3==0):
            num_mer=max(int(num_of_agents/4.0),3); #Num of meridians
        else: #either divisible by 4 or will force it by changing num of agents
            num_mer=max(int(num_of_agents/4.0),4); #Num of meridians
        num_of_agents_per_mer=int(num_of_agents/num_mer);    #Num of agents per meridian

    if(formation=="circle" or formation=="square"):
        num_mer=num_of_agents
        num_of_agents_per_mer=1

    print("num_mer= ", num_mer)
    print("num_of_agents_per_mer= ", num_of_agents_per_mer)

    id_number=1;
    shift_z=radius;
    shift_z=1.0

    #TODO: Implement the square as well
    square_starts=[[4.0, 0.0, 1.0], 
                    [4.0, 4.0, 1.0], 
                    [0.0, 4.0, 1.0], 
                    [-4.0, 4.0, 1.0],
                    [-4.0, 0.0, 1.0],
                    [-4.0, -4.0, 1.0],
                    [0.0, -4.0, 1.0],
                    [4.0, -4.0, 1.0] ]

    square_goals=  [[-4.0, 0.0, 1.0],
                    [-4.0, -4.0, 1.0],
                    [0.0, -4.0, 1.0],
                    [4.0, -4.0, 1.0],
                    [4.0, 0.0, 1.0],
                    [4.0, 4.0, 1.0],
                    [0.0, 4.0, 1.0],
                    [-4.0, 4.0, 1.0]];

    square_yaws_deg=  [-180.0, -135.0, -90.0, -45.0, 0.0, 45.0, 90.0, 135.0];



    for i in range(1, num_mer+1):
        theta=0.0+i*(2*math.pi/num_mer);
        for j in range(1, num_of_agents_per_mer+1):

            phi=(-math.pi +j*(math.pi/(num_of_agents_per_mer+1)))
            x=radius*math.cos(theta)*math.sin(phi)
            y=radius*math.sin(theta)*math.sin(phi)
            z=shift_z + radius*math.cos(phi)

            pitch=0.0;
            roll=0.0;
            yaw= theta#+math.pi  

            goal_x=radius*math.cos(theta+2*math.pi)*math.sin(phi+math.pi)
            goal_y=radius*math.sin(theta+2*math.pi)*math.sin(phi+math.pi)
            goal_z=shift_z + radius*math.cos(phi+math.pi)
                
            quad="SQ0" + str(id_number) + "s";
            id_number=id_number+1;

            if(formation=="square"):
                x=square_starts[i-1][0];
                y=square_starts[i-1][1];
                z=square_starts[i-1][2];

                goal_x=square_goals[i-1][0];
                goal_y=square_goals[i-1][1];
                goal_z=square_goals[i-1][2];

                yaw=square_yaws_deg[i-1]*math.pi/180;
                print("yaw= ", square_yaws_deg[i-1])


            commands.append(convertToStringCommand(sys.argv[1],quad,x,y,z,goal_x,goal_y,goal_z, yaw));

            # print ("quad= ",quad)
            # print ("theta= ",theta)
            # print ("phi= ",phi)
            # print ("z= ",z)
            x_tmp="{:5.3f}".format(x);
            y_tmp="{:5.3f}".format(y);
            z_tmp="{:5.3f}".format(z);

            goal_x_tmp="{:5.3f}".format(goal_x);
            goal_y_tmp="{:5.3f}".format(goal_y);
            goal_z_tmp="{:5.3f}".format(goal_z);
 
            print ' "start": [',x_tmp,', ',y_tmp,', ',z_tmp,'], "goal": [',goal_x_tmp,', ',goal_y_tmp,', ',goal_z_tmp,']  '

            # print ("z= ",z)


    print("len(commands)= " , len(commands))
    session_name=sys.argv[1] + "_session"
    os.system("tmux kill-session -t" + session_name)
    create_session(session_name, commands)
    if(sys.argv[1]!="send_goal"):
        os.system("tmux attach") #comment if you don't want to visualize all the terminals
    else: ##if send_goal, kill after some time
        time.sleep(num_of_agents); #The more agents, the more I've to wait to make sure the goal is sent correctly
        os.system("tmux kill-session -t" + session_name)

    # half_of_agents=num_of_agents/2.0
    # dist_bet_groups=6.0
    # random_01=randint(0, 1)
    # print("random_01= ", random_01)

    # positions=[];
    # thetas=[];

    # z_value=0.0;


    # for i in range(1,num_of_agents+1):
    #     theta=(2*math.pi)*i/(1.0*num_of_agents)
    #     thetas.append(theta)

    # for i in range(1,num_of_agents+1):

    #     # group = (i>half_of_agents)

    #     # x= i if group == 0 else (i-half_of_agents)
    #     # y= dist_bet_groups*group   
    #     # z=0

    #     # goal_x=half_of_agents-x
    #     # goal_y=random_01*(dist_bet_groups-y) + (1-random_01)*y 
    #     # goal_z=0

    #     if(sphere):
    #         x=radius*math.cos(theta)*math.sin(phi)
    #         y=radius*math.sin(theta)*math.sin(phi)
    #         z=radius*cos(phi)

    #     theta=thetas[i-1];

    #     x=radius*math.cos(theta)
    #     y=radius*math.sin(theta)
    #     z=1.0 #z_value
    #     #z_value=1.0 #From now on, stay on z=1 meter

    #     pitch=0.0;
    #     roll=0.0;
    #     yaw= theta+math.pi  

    #     theta=theta+math.pi

    #     goal_x=radius*math.cos(theta)
    #     goal_y=radius*math.sin(theta)
    #     goal_z=z

    #     thetas[i-1]=theta;

      
    #     # quat = quaternion_from_euler(yaw, pitch, roll, 'szyx')
    #     # print (quat)


    #     quad="SQ0" + str(i) + "s";
    #     print ("quad= ",quad)
    #     print ("goal_y= ",goal_y)
    #     print ("goal_x= ",goal_x)
    #     if(sys.argv[1]=="start"):
    #         commands.append("roslaunch mader mader_specific.launch gazebo:=false quad:="+quad+" x:="+str(x)+" y:="+str(y)+" z:="+str(z)+" yaw:="+str(yaw))
    #     if(sys.argv[1]=="send_goal"):
    #         commands.append("rostopic pub /"+quad+"/term_goal geometry_msgs/PoseStamped '{header: {stamp: now, frame_id: 'world'}, pose: {position: {x: "+str(goal_x)+", y: "+str(goal_y)+", z: "+str(goal_z)+"}, orientation: {x: 0.0, y: 0.0, z: 0.0, w: 0.0}}}'")
    #     if(sys.argv[1]=="mader"):
    #         commands.append("roslaunch mader mader.launch quad:="+quad)






#import libtmux
    # panes=win.list_panes()
    # print("panes.size=", len(panes))
    # for i in range(len(panes)):
    #     panes[i].send_keys(commands[i])


    # logging.info(panes)
    # logging.info(win)

            #win.select_layout(layout='tiled')
        #win.split_window()
        #win.cmd('select-layout tiled')  
        #win.select_layout(layout='tiled')
        #win.cmd('split-window', '-h')    

                #win.cmd('select-layout tiled')
        #os.system("tmux attach")
        #os.system("tmux select-layout tiled")

            #os.system("tmux attach")

    # win = session.new_window(attach=False, window_name="win")
    # win.select_layout(layout='tiled')
    #logging.info(commands)
    # pane_NUM = 3
    # WINDOW_NUM = int(math.ceil(len(commands)/4.0))  # in python3, we can use 4 also

    # server = libtmux.Server()
    # session = server.new_session(session_name)
    # panes = []<|MERGE_RESOLUTION|>--- conflicted
+++ resolved
@@ -41,11 +41,7 @@
     # formation="sphere", "square" "circle"
     formation="sphere"
     commands = []
-<<<<<<< HEAD
-    num_of_agents=4; #even number if "circle". If "sphere", it should be (if you want perfect symmetry) a number whose square root is multiple of 2  (like 16)
-=======
     num_of_agents=16; #even number if "circle". If "sphere", it should be (if you want perfect symmetry) a number whose square root is multiple of 2  (like 16)
->>>>>>> f559d430
     radius=10;
 
 
